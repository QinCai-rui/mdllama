# mdllama

[![Build and Publish mdllama DEB and RPM](https://github.com/QinCai-rui/packages/actions/workflows/build-and-publish-ppa.yml/badge.svg)](https://github.com/QinCai-rui/packages/actions/workflows/build-and-publish-ppa.yml)

[![Build and Publish mdllama DEB and RPM (testing branch)](https://github.com/QinCai-rui/packages/actions/workflows/build-and-publish-ppa-testing.yml/badge.svg)](https://github.com/QinCai-rui/packages/actions/workflows/build-and-publish-ppa-testing.yml)

[![Publish to PyPI on mdllama.py Update](https://github.com/QinCai-rui/mdllama/actions/workflows/publish-to-pypi.yml/badge.svg)](https://github.com/QinCai-rui/mdllama/actions/workflows/publish-to-pypi.yml)

[![PPA development (GH Pages)](https://github.com/QinCai-rui/packages/actions/workflows/pages/pages-build-deployment/badge.svg?branch=gh-pages)](https://github.com/QinCai-rui/packages/actions/workflows/pages/pages-build-deployment)

A CLI tool that lets you chat with Ollama and OpenAI models right from your terminal, with built-in Markdown rendering and websearch functionalities.

## Features

<<<<<<< HEAD
- Chat with Ollama models from the terminal
- Built-in Markdown rendering
- Web-search functionality
- Extremely simple installation and removal (see below)
=======
### Core Functionality

- **Multi-provider support**: Chat with both Ollama and OpenAI-compatible models from the terminal
- **Built-in Markdown rendering**: Rich text display with proper formatting
- **Interactive chat sessions**: Full conversation management with context
- **Streaming responses**: Real-time response generation

### Web Integration/access

- **Web search**: Search the web using DuckDuckGo directly from chat
- **Smart search queries**: AI-powered search query optimization with spelling correction
- **Website content fetching**: Extract and include content from any website in your conversations
- **Multiple search modes**:
  - `search:query` - Basic web search with results added to context
  - `searchask:query|question` - Search and ask a specific question about results
  - `websearch:question` - AI-generated search with automatic query optimization
  - `site:url` - Fetch content from a specific website

### Session Management

- **Conversation history**: Save and restore chat sessions with timestamps
- **Sessions**: Continue conversations across sessions
- **Context**: Clear context, load previous sessions, and manage conversation flow
- **Multiple session support**: Switch between different conversations

### File Integration

- **Local file support**: Include files from your filesystem in conversations (up to 2MB per file)
- **Multiple file formats**: Support for text files, code, documentation, and more
- **Context-aware processing**: Files are integrated into conversation contexxt

TODO--------------------------------------------------------------|
>>>>>>> bf6e15f9

## Screenshots

### Chat Interface

![Chat](https://raw.githubusercontent.com/QinCai-rui/mdllama/refs/heads/main/assets/chat.png)

### Help

![Help](https://github.com/user-attachments/assets/bb080fe0-9e7b-4ba0-b9c8-f4fe1415082f)

## Interactive Commands

When using `mdllama run` for interactive chat, you have access to special commands:

### Basic Commands

- `exit` or `quit` - End the interactive session
- `clear` - Clear the current conversation context
- `models` - Show numbered list of available models for selection
- `"""` - Start/end multiline input mode for longer messages

### File and Content Integration

- `file:path/to/file` - Include local file content in your next message
- `site:url` - Fetch and include website content in conversation context
- `system:prompt` - Set or change the system prompt (use without prompt to clear)

### Web Search Commands

- `search:query` - Search the web and add results to conversation context
- `searchask:query|question` - Search for specific query and ask a question about results
- `websearch:question` - Let AI generate optimized search query and get results

### Runtime Controls

- `temp:value` - Change temperature setting (0.0 to 1.0)
- `model:name` - Switch to different model (or show list if name omitted)

### Command Line Options

- `mdllama search "query"` - Standalone web search command
- `mdllama sessions` - List all saved conversation sessions
- `mdllama load-session session_id` - Load a previous conversation
- `mdllama clear-context` - Clear current conversation context
- `mdllama models` - List available models
- `mdllama pull model_name` - Download a model from Ollama registry

## OpenAI and Provider Support

### Supported Providers

- **Ollama**: Local models running on your machine
- **OpenAI**: Official OpenAI API (GPT-3.5, GPT-4, etc.)
- **OpenAI-compatible**: Any API that follows OpenAI's format (Hackclub AI, LocalAI, etc.)

### Setup Instructions

#### For Ollama (Default)
```bash
mdllama setup
# Or specify explicitly
mdllama setup --provider ollama
```

#### For OpenAI
```bash
mdllama setup --provider openai
# Will prompt for your OpenAI API key
```

#### For OpenAI-Compatible APIs
```bash
mdllama setup --provider openai --openai-api-base https://ai.hackclub.com
# Then provide your API key when prompted
```

### Usage Examples

```bash
# Use with OpenAI
mdllama chat --provider openai "Explain quantum computing"

# Use with specific model and provider
mdllama run --provider openai --model gpt-4

# Interactive session with streaming
mdllama run --provider openai --stream --render-markdown
```

## Live Demo

Go to this [mdllama demo](https://mdllama-demo.qincai.xyz) to try it out live in your browser. The API key is `9c334d5a0863984b641b1375a850fb5d`

> [!NOTE]
> Try asking the model to give you some markdown-formatted text, or test the web search features:
>
> - `Give me a markdown-formatted text about the history of AI.`
> - `search:Python 3.13` (web search)
> - `site:python.org` (fetch website content)
> - `websearch:What are the latest Python features?` (AI-powered search)

So try it out and see how it works!

## Installation

### Install using package manager (recommended)

#### Debian/Ubuntu Installation

1. Add the PPA to your sources list:

   ```bash
   echo 'deb [trusted=yes] https://packages.qincai.xyz/debian stable main' | sudo tee /etc/apt/sources.list.d/qincai-ppa.list
   sudo apt update
   ```

2. Install mdllama:

   ```bash
   sudo apt install python3-mdllama
   ```

#### Fedora Installation

1. Download the latest RPM from:
   [https://packages.qincai.xyz/fedora/](https://packages.qincai.xyz/fedora/)

   Or, to install directly:

   ```bash
   sudo dnf install https://packages.qincai.xyz/fedora/mdllama-<version>.noarch.rpm
   ```

   Replace `<version>` with the latest version number.

2. (Optional, highly recommended) To enable as a repository for updates, create `/etc/yum.repos.d/qincai-ppa.repo`:

   ```ini
   [qincai-ppa]
   name=Raymont's Personal RPMs
   baseurl=https://packages.qincai.xyz/fedora/
   enabled=1
   metadata_expire=0
   gpgcheck=0
   ```

   Then install with:

   ```bash
   sudo dnf install mdllama
   ```

3, Install the `ollama` library from pip:

   ```bash
   pip install ollama
   ```

   You can also install it globally with:

   ```bash
   sudo pip install ollama
   ```

   > [!NOTE]
   > ~~The `ollama` library is not installed by default in the RPM package since there is no system `ollama` package avaliable (`python3-ollama`). You need to install it manually using pip in order to use `mdllama` with Ollama models.~~ This issue has been resolved by including a post-installation script for RPM packages that automatically installs the `ollama` library using pip.

---

### PyPI Installation (Cross-Platform)

Install via pip (recommended for Windows/macOS and Python virtual environments):

```bash
pip install mdllama
```

### Traditional Bash Script Installation (Linux)

> [!WARNING]
> This method of un-/installation is deprecated and shall be avoided
> Please use the `pip` method, or use DEB/RPM packages instead

To install **mdllama** using the traditional bash script, run:

```bash
bash <(curl -fsSL https://raw.githubusercontent.com/QinCai-rui/mdllama/refs/heads/main/install.sh)
```

To uninstall **mdllama**, run:

```bash
bash <(curl -fsSL https://raw.githubusercontent.com/QinCai-rui/mdllama/refs/heads/main/uninstall.sh)
```

## License

This project is licensed under the GNU General Public License v3.0. See the [LICENSE](LICENSE) file for details.

---<|MERGE_RESOLUTION|>--- conflicted
+++ resolved
@@ -12,45 +12,10 @@
 
 ## Features
 
-<<<<<<< HEAD
 - Chat with Ollama models from the terminal
 - Built-in Markdown rendering
 - Web-search functionality
 - Extremely simple installation and removal (see below)
-=======
-### Core Functionality
-
-- **Multi-provider support**: Chat with both Ollama and OpenAI-compatible models from the terminal
-- **Built-in Markdown rendering**: Rich text display with proper formatting
-- **Interactive chat sessions**: Full conversation management with context
-- **Streaming responses**: Real-time response generation
-
-### Web Integration/access
-
-- **Web search**: Search the web using DuckDuckGo directly from chat
-- **Smart search queries**: AI-powered search query optimization with spelling correction
-- **Website content fetching**: Extract and include content from any website in your conversations
-- **Multiple search modes**:
-  - `search:query` - Basic web search with results added to context
-  - `searchask:query|question` - Search and ask a specific question about results
-  - `websearch:question` - AI-generated search with automatic query optimization
-  - `site:url` - Fetch content from a specific website
-
-### Session Management
-
-- **Conversation history**: Save and restore chat sessions with timestamps
-- **Sessions**: Continue conversations across sessions
-- **Context**: Clear context, load previous sessions, and manage conversation flow
-- **Multiple session support**: Switch between different conversations
-
-### File Integration
-
-- **Local file support**: Include files from your filesystem in conversations (up to 2MB per file)
-- **Multiple file formats**: Support for text files, code, documentation, and more
-- **Context-aware processing**: Files are integrated into conversation contexxt
-
-TODO--------------------------------------------------------------|
->>>>>>> bf6e15f9
 
 ## Screenshots
 
