"""Version information for mdllama"""

<<<<<<< HEAD
__version__ = "20250724.1"
=======
__version__ = "3.3.4"
>>>>>>> 4c3ee55a
<|MERGE_RESOLUTION|>--- conflicted
+++ resolved
@@ -1,7 +1,3 @@
 """Version information for mdllama"""
 
-<<<<<<< HEAD
-__version__ = "20250724.1"
-=======
-__version__ = "3.3.4"
->>>>>>> 4c3ee55a
+__version__ = "20250724.1"