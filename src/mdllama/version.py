--- conflicted
+++ resolved
@@ -1,7 +1,3 @@
 """Version information for mdllama"""
 
-<<<<<<< HEAD
-__version__ = "20250807.4"
-=======
-__version__ = "4.1.2"
->>>>>>> 7034017a
+__version__ = "20250807.4"